--- conflicted
+++ resolved
@@ -77,13 +77,8 @@
                 user_id=jf_uid, item_id=search_result['Id'])
             print(f"{bcolors.OKGREEN}Marked {watched['title']} as watched{bcolors.ENDC}")
         elif not search_result:
-<<<<<<< HEAD
             print(f"{bcolors.WARNING}No matches for {w['title']}{bcolors.ENDC}")
             if no_skip:
-=======
-            print(f"{bcolors.WARNING}No matches for {watched['title']}{bcolors.ENDC}")
-            if not skip:
->>>>>>> 8d6b7d96
                 sys.exit(1)
         else:
             if debug:
